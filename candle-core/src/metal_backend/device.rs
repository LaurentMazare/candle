use crate::{DType, Result};
use candle_metal_kernels::Kernels;
use metal::{
    Buffer, BufferRef, CommandBuffer, CommandQueue, ComputeCommandEncoder, MTLResourceOptions,
    NSUInteger,
};
use std::collections::HashMap;
use std::ffi::c_void;
use std::path::Path;
use std::sync::{Arc, Mutex, RwLock, RwLockWriteGuard};

use super::MetalError;

/// Unique identifier for cuda devices.
#[derive(Clone, Copy, Debug, PartialEq, Eq, Hash)]
pub struct DeviceId(usize);

impl DeviceId {
    pub(crate) fn new() -> Self {
        // https://users.rust-lang.org/t/idiomatic-rust-way-to-generate-unique-id/33805
        use std::sync::atomic;
        static COUNTER: atomic::AtomicUsize = atomic::AtomicUsize::new(1);
        Self(COUNTER.fetch_add(1, atomic::Ordering::Relaxed))
    }
}

type BufferMap = HashMap<(NSUInteger, MTLResourceOptions), Vec<Arc<Buffer>>>;
type AllocatedBuffers = Arc<RwLock<BufferMap>>;
type ActiveCommandBuffer = Arc<RwLock<Option<CommandBuffer>>>;
type ActiveComputeCommandEncoder = Arc<RwLock<Option<ComputeCommandEncoder>>>;

#[derive(Clone)]
pub struct MetalDevice {
    /// Unique identifier, the registryID is not sufficient as it identifies the GPU rather than
    /// the device itself.
    id: DeviceId,

    /// Metal device instance
    /// <https://developer.apple.com/documentation/metal/mtldevice?language=objc>
    device: metal::Device,

    /// Single command queue for the entire device.
    /// <https://developer.apple.com/documentation/metal/mtlcommandqueue?language=objc>
    command_queue: CommandQueue,

    /// Single command buffer for the entire device.
    /// <https://developer.apple.com/documentation/metal/mtlcommandbuffer?language=objc>
    /// The command buffer is lazily created on the first call to [`command_buffer`]. This is to ensure that we
    /// don't need to manage cleaning up an empty command buffer on the last tensor, which usually has a call to [`to_cpu`].
    command_buffer: ActiveCommandBuffer,

    /// Track the count of encoded commands.
    /// We do this to cap the maximum number of commands that can be encoded in a single command buffer.
    /// This is to prevent system crashes due to OOM errors.
    command_buffer_accesses: Arc<RwLock<usize>>,

    /// Maximum number of commands that can be encoded in a single command buffer.
    max_command_buffer_accesses: usize,

    /// The active command encoder for use by the kernels, specifically is of type compute encoder.
    /// <https://developer.apple.com/documentation/metal/mtlcomputecommandencoder?language=objc>
    /// Some notes on the command encoder:
    /// - The command encoder is lazily created on calls to [`command_encoder`].
    /// - Multiple command encoders CAN be created on a single command buffer, but only one can be active at a time.
    /// - The only way a new command encoder should be created is via the [`command_encoder`] function.
    /// - The only way a command encoder should be ended is via the [`end_compute_encoding`] function.
    command_encoder: ActiveComputeCommandEncoder,

    /// Simple keeper struct to keep track of the already compiled kernels so we can reuse them.
    /// Heavily used by [`candle_metal_kernels`]
    kernels: Arc<Kernels>,

    /// Simple allocator struct.
    /// The buffers are stored in size buckets since ML tends to use similar shapes over and over.
    /// We store the buffers in [`Arc`] because it's much faster than Obj-c internal ref counting
    /// (could be linked to FFI communication overhead).
    ///
    /// Whenever a buffer has a strong_count==1, we can reuse it, it means it was dropped in the
    /// graph calculation, and only we the allocator kept a reference to it, therefore it's free
    /// to be reused. However, in order for this to work, we need to guarantee the order of
    /// operation, so that this buffer is not being used by another kernel at the same time.
    /// Arc is the CPU reference count, it doesn't mean anything on the GPU side of things.
    ///
    /// Whenever we actually allocate a new buffer, we make a full sweep to clean up unused buffers
    /// (strong_count = 1).
    buffers: AllocatedBuffers,

    /// Seed for random number generation.
    seed: Arc<Mutex<Buffer>>,
}

impl std::fmt::Debug for MetalDevice {
    fn fmt(&self, f: &mut std::fmt::Formatter<'_>) -> std::fmt::Result {
        write!(f, "MetalDevice({:?})", self.id)
    }
}

impl std::ops::Deref for MetalDevice {
    type Target = metal::DeviceRef;

    fn deref(&self) -> &Self::Target {
        &self.device
    }
}

impl From<metal::Device> for MetalDevice {
    fn from(device: metal::Device) -> Self {
        let id = DeviceId::new();
        let command_queue = device.new_command_queue();
        let kernels = Arc::new(Kernels::new());
        let buffers = Arc::new(RwLock::new(HashMap::new()));
        let seed = Arc::new(Mutex::new(device.new_buffer_with_data(
            [299792458].as_ptr() as *const c_void,
            4,
            MTLResourceOptions::StorageModeManaged,
        )));
        let max_command_buffer_accesses = std::env::var("CANDLE_MAX_COMMAND_BUFFER_ACCESSES")
            .unwrap_or("100".to_string())
            .parse()
            .unwrap();
        Self {
            id,
            device,
            command_queue,
            command_buffer: Arc::new(RwLock::new(None)),
            command_encoder: Arc::new(RwLock::new(None)),
            command_buffer_accesses: Arc::new(RwLock::new(0)),
            kernels,
            buffers,
            seed,
            max_command_buffer_accesses,
        }
    }
}

impl MetalDevice {
    pub fn id(&self) -> DeviceId {
        self.id
    }

    pub fn metal_device(&self) -> &metal::Device {
        &self.device
    }

    pub fn command_queue(&self) -> &CommandQueue {
        &self.command_queue
    }

    pub fn seed(&self) -> Arc<Mutex<Buffer>> {
        self.seed.clone()
    }

    /// Returns the current active command buffer, if the buffer is not present, this will allocate one
    pub fn command_buffer(&self) -> Result<CommandBuffer> {
        // Check if the command buffer has reached the maximum number of accesses
        let accesses = {
            let accesses = self
                .command_buffer_accesses
                .try_read()
                .map_err(MetalError::from)?;
            accesses.clone()
        };

        // If the command buffer has reached the maximum number of accesses, we need to close it
        if accesses >= self.max_command_buffer_accesses {
            self.close_compute_buffer()?;
        } else {
            let mut accesses = self
                .command_buffer_accesses
                .try_write()
                .map_err(MetalError::from)?;
            *accesses += 1;
        }

        // Provision a new command buffer if there is none
        let mut command_buffer_lock = self.command_buffer.try_write().map_err(MetalError::from)?;
        let command_buffer = command_buffer_lock.to_owned();
        if let Some(command_buffer) = command_buffer {
            Ok(command_buffer)
        } else {
            let new_command_buffer = self.command_queue.new_command_buffer().to_owned();
            *command_buffer_lock = Some(new_command_buffer.clone());
            Ok(new_command_buffer)
        }
    }

    /// Returns the current active command encoder, if the encoder is not present, this will allocate one
    pub fn command_encoder(&self) -> Result<ComputeCommandEncoder> {
        let mut command_encoder_lock =
            self.command_encoder.try_write().map_err(MetalError::from)?;
        let command_encoder = command_encoder_lock.to_owned();

        if let Some(command_encoder) = command_encoder {
            Ok(command_encoder)
        } else {
            let command_buffer = self.command_buffer()?;
            let new_command_encoder = command_buffer.new_compute_command_encoder().to_owned();
            *command_encoder_lock = Some(ComputeCommandEncoder::from(new_command_encoder.clone()));
            Ok(new_command_encoder)
        }
    }

    /// Ends the current command buffer
    pub fn close_compute_buffer(&self) -> Result<()> {
        let mut command_buffer_lock = self.command_buffer.try_write().map_err(MetalError::from)?;
        let command_buffer = command_buffer_lock.to_owned();

        if let Some(command_buffer) = command_buffer {
            let mut accesses = self
                .command_buffer_accesses
                .try_write()
                .map_err(MetalError::from)?;
            command_buffer.commit();
            command_buffer.wait_until_completed();
            *command_buffer_lock = None;
            *accesses = 0;
            self.drop_unused_buffers()?;
        }

        Ok(())
    }

    /// If the user wants to end the current command encoder, they should call this function
    /// In the case that there is no active command encoder, this function will not return an error,
    /// it instead is a no-op.
    pub fn end_compute_encoding(&self) -> Result<()> {
        let mut command_encoder_lock =
            self.command_encoder.try_write().map_err(MetalError::from)?;
        let command_encoder = command_encoder_lock.as_ref();
        if let Some(command_encoder) = command_encoder {
            command_encoder.end_encoding();
            *command_encoder_lock = None;
        }
        Ok(())
    }

    /// Drops all buffers that are not currently in use, see the struct docs for more details about the buffer allocator
    pub fn drop_unused_buffers(&self) -> Result<()> {
        let mut buffers = self.buffers.try_write().map_err(MetalError::from)?;
        for subbuffers in buffers.values_mut() {
            let newbuffers = subbuffers
                .iter()
                .filter(|s| Arc::strong_count(*s) > 1)
                .map(Arc::clone)
                .collect();
            *subbuffers = newbuffers;
        }
        Ok(())
    }

    /// Returns the pre-existing kernels that have been compiled so far
    pub fn kernels(&self) -> &Kernels {
        &self.kernels
    }

    /// Creates a new buffer (not necessarily zeroed).
    /// The buffer is [MTLPrivate](https://developer.apple.com/documentation/metal/mtlstoragemode)
    /// This means the buffer data cannot be read on the CPU directly.
    ///
    /// [`name`] is only used to keep track of the resource origin in case of bugs
    pub fn new_buffer(
        &self,
        element_count: usize,
        dtype: DType,
        name: &str,
    ) -> Result<Arc<Buffer>> {
        let size = (element_count * dtype.size_in_bytes()) as NSUInteger;
        self.allocate_buffer(size, MTLResourceOptions::StorageModePrivate, name)
    }

    /// Creates a new buffer (not necessarily zeroed).
    /// The buffer is [MTLManaged](https://developer.apple.com/documentation/metal/mtlstoragemode)
    /// This means the buffer can be read on the CPU but will require manual
    /// synchronization when the CPU memory is modified
    /// Used as a bridge to gather data back from the GPU
    pub fn new_buffer_managed(&self, size: NSUInteger) -> Result<Arc<Buffer>> {
        self.allocate_buffer(size, MTLResourceOptions::StorageModeManaged, "managed")
    }

    /// Creates a new buffer from data.
    /// The buffer is [MTLManaged](https://developer.apple.com/documentation/metal/mtlstoragemode)
    ///
    /// Does not require synchronization, as [newBufferWithBytes](https://developer.apple.com/documentation/metal/mtldevice/1433429-newbufferwithbytes)
    /// allocates the buffer and copies over the existing data before returning the MTLBuffer.
    pub fn new_buffer_with_data<T>(&self, data: &[T]) -> Result<Arc<Buffer>> {
        let size = core::mem::size_of_val(data) as NSUInteger;
        let new_buffer = self.device.new_buffer_with_data(
            data.as_ptr() as *const c_void,
            size,
            MTLResourceOptions::StorageModeManaged,
        );
        let mut buffers = self.buffers.try_write().map_err(MetalError::from)?;
        let subbuffers = buffers
            .entry((size, MTLResourceOptions::StorageModeManaged))
            .or_insert(vec![]);

        let new_buffer = Arc::new(new_buffer);
        subbuffers.push(new_buffer.clone());
        Ok(new_buffer)
    }

    /// Allocates a new buffer with zeros.
    pub fn allocate_zeros(&self, size_in_bytes: usize) -> Result<Arc<Buffer>> {
        let data = vec![0u8; size_in_bytes];
        self.new_buffer_with_data(&data)
    }

    /// Finds the best buffer to reuse.
    /// The best buffer is the one that is the smallest and can fit the requested size.
    fn find_available_buffer(
        &self,
        size: NSUInteger,
        option: MTLResourceOptions,
        buffers: &RwLockWriteGuard<BufferMap>,
    ) -> Option<Arc<Buffer>> {
        let mut best_buffer: Option<&Arc<Buffer>> = None;
        let mut best_buffer_size: NSUInteger = NSUInteger::MAX;
        for ((buffer_size, buffer_option), subbuffers) in buffers.iter() {
            if buffer_size >= &size && buffer_size < &best_buffer_size && buffer_option == &option {
                for sub in subbuffers {
                    if Arc::strong_count(sub) == 1 {
                        best_buffer = Some(sub);
                        best_buffer_size = *buffer_size;
                    }
                }
            }

            // Early exit if we found a buffer that exactly fits the size
            if best_buffer.is_some() && best_buffer_size == size {
                break;
            }
        }
        best_buffer.cloned()
    }

    /// The critical allocator algorithm
    /// Allocates a new buffer with the given size and options. If there already exists a buffer
    /// that can be reused, it will be returned instead to avoid the overhead of creating a new buffer.
    fn allocate_buffer(
        &self,
        size: NSUInteger,
        option: MTLResourceOptions,
        _name: &str,
    ) -> Result<Arc<Buffer>> {
        let mut buffers = self.buffers.try_write().map_err(MetalError::from)?;
        if let Some(b) = self.find_available_buffer(size, option, &buffers) {
            // Cloning also ensures we increment the strong count
            return Ok(b.clone());
        }

        // Buffers on metal should be powers of two, this is to encourage buffer reuse
        let size = (size - 1).next_power_of_two() as NSUInteger;

        let subbuffers = buffers.entry((size, option)).or_insert(vec![]);
        let new_buffer = self.device.new_buffer(size as NSUInteger, option);
        let new_buffer = Arc::new(new_buffer);
        subbuffers.push(new_buffer.clone());

        Ok(new_buffer)
    }

    /// Copies data from one buffer to another.
    /// This method is blocking as it relies on GPU-CPU synchronization.
    /// This method does not end the current command buffer, it is the responsibility of the caller
    /// to do so via the [`close_compute_buffer`] function. This is to allow for multiple copies to be made
    /// without the overhead of creating a new command buffer each time in the case of not requiring the data
    /// to be accessible on CPU memory.
    pub fn copy_buffer(
        &self,
        source_buffer: &BufferRef,
        source_offset: NSUInteger,
        destination_buffer: &BufferRef,
        destination_offset: NSUInteger,
        size: NSUInteger,
    ) -> Result<()> {
        // Ensure that current work is complete before copying data
        self.synchronize()?;

        // Setup a new blit encoder and copy the data
        // There is no need to setup a new compute command encoder since it is handled by
        // the [`command_encoder`] function.
        let command_buffer = self.command_queue().new_command_buffer();
        let blit = command_buffer.new_blit_command_encoder();
        blit.copy_from_buffer(
            source_buffer,
            source_offset,
            destination_buffer,
            destination_offset,
            size,
        );
        blit.end_encoding();
        command_buffer.commit();
        command_buffer.wait_until_completed();

        Ok(())
    }

    /// Create a metal GPU capture trace on [`path`].
    pub fn capture<P: AsRef<Path>>(&self, path: P) -> Result<()> {
        let capture = metal::CaptureManager::shared();
        let descriptor = metal::CaptureDescriptor::new();
        descriptor.set_destination(metal::MTLCaptureDestination::GpuTraceDocument);
        descriptor.set_capture_device(self);
        descriptor.set_output_url(path);
        capture
            .start_capture(&descriptor)
            .map_err(MetalError::from)?;
        Ok(())
    }

<<<<<<< HEAD
    /// Ends the current compute encoder and command buffer.
    /// If no compute buffer is allocated, this is a no-op.
    /// If you are looking to wait for data to be available for or compute to finish, please leverage
    /// memory barriers instead (https://developer.apple.com/documentation/metal/mtlrendercommandencoder/2967441-memorybarrierwithresources?language=objc).
    pub fn synchronize(&self) -> Result<()> {
        // Command buffers cannot be committed if there is an active encoder.
        self.end_compute_encoding()?;

        // Commit the command buffer and wait for it to finish
        self.close_compute_buffer()?;

        Ok(())
    }
=======
fn buf_size(size: NSUInteger) -> NSUInteger {
    size.saturating_sub(1).next_power_of_two() as NSUInteger
>>>>>>> 287013ef
}<|MERGE_RESOLUTION|>--- conflicted
+++ resolved
@@ -349,7 +349,10 @@
         }
 
         // Buffers on metal should be powers of two, this is to encourage buffer reuse
-        let size = (size - 1).next_power_of_two() as NSUInteger;
+        let size = match size {
+            0 => 2 as NSUInteger,
+            _ => (size - 1).next_power_of_two() as NSUInteger,
+        };
 
         let subbuffers = buffers.entry((size, option)).or_insert(vec![]);
         let new_buffer = self.device.new_buffer(size as NSUInteger, option);
@@ -408,7 +411,6 @@
         Ok(())
     }
 
-<<<<<<< HEAD
     /// Ends the current compute encoder and command buffer.
     /// If no compute buffer is allocated, this is a no-op.
     /// If you are looking to wait for data to be available for or compute to finish, please leverage
@@ -422,8 +424,4 @@
 
         Ok(())
     }
-=======
-fn buf_size(size: NSUInteger) -> NSUInteger {
-    size.saturating_sub(1).next_power_of_two() as NSUInteger
->>>>>>> 287013ef
 }