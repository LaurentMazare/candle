//! ML framework for Rust
//!
//! ```rust
//! use candle_core::{Tensor, DType, Device};
//! # use candle_core::Error;
//! # fn main() -> Result<(), Error>{
//!
//! let a = Tensor::arange(0f32, 6f32, &Device::Cpu)?.reshape((2, 3))?;
//! let b = Tensor::arange(0f32, 12f32, &Device::Cpu)?.reshape((3, 4))?;
//!
//! let c = a.matmul(&b)?;
//! # Ok(())}
//! ```
//!
//! ## Features
//!
//! - Simple syntax (looks and feels like PyTorch)
//! - CPU and Cuda backends (and M1 support)
//! - Enable serverless (CPU) small and fast deployments
//! - Model training
//! - Distributed computing (NCCL).
//! - Models out of the box (Llama, Whisper, Falcon, ...)
//!
//! ## FAQ
//!
//! - Why Candle?
//!
//! Candle stems from the need to reduce binary size in order to *enable serverless*
//! possible by making the whole engine smaller than PyTorch very large library volume
//!
//! And simply *removing Python* from production workloads.
//! Python can really add overhead in more complex workflows and the [GIL](https://www.backblaze.com/blog/the-python-gil-past-present-and-future/) is a notorious source of headaches.
//!
//! Rust is cool, and a lot of the HF ecosystem already has Rust crates [safetensors](https://github.com/huggingface/safetensors) and [tokenizers](https://github.com/huggingface/tokenizers)

#[cfg(feature = "accelerate")]
mod accelerate;
pub mod backend;
pub mod backprop;
pub mod conv;
mod convert;
pub mod cpu;
pub mod cpu_backend;
#[cfg(feature = "cuda")]
pub mod cuda_backend;
mod custom_op;
mod device;
pub mod display;
mod dtype;
pub mod dummy_cuda_backend;
mod dummy_metal_backend;
pub mod error;
mod indexer;
pub mod layout;
#[cfg(feature = "metal")]
pub mod metal_backend;
#[cfg(feature = "mkl")]
mod mkl;
pub mod npy;
pub mod op;
pub mod pickle;
pub mod quantized;
pub mod safetensors;
pub mod scalar;
pub mod shape;
mod sort;
mod storage;
pub mod streaming;
mod strided_index;
mod tensor;
mod tensor_cat;
mod tensor_indexing;
pub mod test_utils;
pub mod utils;
mod variable;

#[cfg(feature = "cudnn")]
pub use cuda_backend::cudnn;

pub use cpu_backend::{CpuStorage, CpuStorageRef};
pub use custom_op::{CustomOp1, CustomOp2, CustomOp3, InplaceOp1, InplaceOp2, InplaceOp3};
pub use device::{Device, DeviceLocation, NdArray};
pub use dtype::{DType, DTypeParseError, FloatDType, IntDType, WithDType};
<<<<<<< HEAD
pub use error::{Context, Error, Result};
pub use indexer::IndexOp;
=======
pub use error::{Error, Result};
pub use indexer::{IndexOp, TensorIndexer};
>>>>>>> a2bcc227
pub use layout::Layout;
pub use shape::{Shape, D};
pub use storage::Storage;
pub use streaming::{StreamTensor, StreamingBinOp, StreamingModule};
pub use strided_index::{StridedBlocks, StridedIndex};
pub use tensor::{from_storage_no_op, Tensor, TensorId};
pub use variable::Var;

#[cfg(feature = "cuda")]
pub use cuda_backend as cuda;

#[cfg(not(feature = "cuda"))]
pub use dummy_cuda_backend as cuda;

pub use cuda::{CudaDevice, CudaStorage};

#[cfg(feature = "metal")]
pub use metal_backend::{MetalDevice, MetalError, MetalStorage};

#[cfg(not(feature = "metal"))]
pub use dummy_metal_backend::{MetalDevice, MetalError, MetalStorage};

#[cfg(feature = "mkl")]
extern crate intel_mkl_src;

#[cfg(feature = "accelerate")]
extern crate accelerate_src;

pub trait ToUsize2 {
    fn to_usize2(self) -> (usize, usize);
}

impl ToUsize2 for usize {
    fn to_usize2(self) -> (usize, usize) {
        (self, self)
    }
}

impl ToUsize2 for (usize, usize) {
    fn to_usize2(self) -> (usize, usize) {
        self
    }
}

// A simple trait defining a module with forward method using a single argument.
pub trait Module {
    fn forward(&self, xs: &Tensor) -> Result<Tensor>;
}

impl<T: Fn(&Tensor) -> Result<Tensor>> Module for T {
    fn forward(&self, xs: &Tensor) -> Result<Tensor> {
        self(xs)
    }
}

impl<M: Module> Module for Option<&M> {
    fn forward(&self, xs: &Tensor) -> Result<Tensor> {
        match self {
            None => Ok(xs.clone()),
            Some(m) => m.forward(xs),
        }
    }
}

// A trait defining a module with forward method using a single tensor argument and a flag to
// separate the training and evaluation behaviors.
pub trait ModuleT {
    fn forward_t(&self, xs: &Tensor, train: bool) -> Result<Tensor>;
}

impl<M: Module> ModuleT for M {
    fn forward_t(&self, xs: &Tensor, _train: bool) -> Result<Tensor> {
        self.forward(xs)
    }
}<|MERGE_RESOLUTION|>--- conflicted
+++ resolved
@@ -81,13 +81,8 @@
 pub use custom_op::{CustomOp1, CustomOp2, CustomOp3, InplaceOp1, InplaceOp2, InplaceOp3};
 pub use device::{Device, DeviceLocation, NdArray};
 pub use dtype::{DType, DTypeParseError, FloatDType, IntDType, WithDType};
-<<<<<<< HEAD
 pub use error::{Context, Error, Result};
-pub use indexer::IndexOp;
-=======
-pub use error::{Error, Result};
 pub use indexer::{IndexOp, TensorIndexer};
->>>>>>> a2bcc227
 pub use layout::Layout;
 pub use shape::{Shape, D};
 pub use storage::Storage;
