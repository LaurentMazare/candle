--- conflicted
+++ resolved
@@ -93,20 +93,18 @@
                     Model::Quantized(ref mut model) => model.text_model.forward(&input)?,
                 }
             } else {
-<<<<<<< HEAD
                 match self.model {
                     Model::Moondream(ref mut model) => {
-                        model.text_model.forward_with_img(&input, image_embeds)?
+                        model
+                            .text_model
+                            .forward_with_img(&bos_token, &input, image_embeds)?
                     }
                     Model::Quantized(ref mut model) => {
-                        model.text_model.forward_with_img(&input, image_embeds)?
+                        model
+                            .text_model
+                            .forward_with_img(&bos_token, &input, image_embeds)?
                     }
                 }
-=======
-                self.model
-                    .text_model
-                    .forward_with_img(&bos_token, &input, image_embeds)?
->>>>>>> 10d27c3f
             };
             let logits = logits.squeeze(0)?.to_dtype(DType::F32)?;
             let logits = if self.repeat_penalty == 1. {
