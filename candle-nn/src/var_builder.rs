--- conflicted
+++ resolved
@@ -34,12 +34,8 @@
 pub type VarBuilder<'a> = VarBuilderArgs<'a, Box<dyn SimpleBackend + 'a>>;
 
 struct TensorData<B: Backend> {
-<<<<<<< HEAD
     backend: Arc<B>,
     pub dtype: DType,
-=======
-    backend: B,
->>>>>>> a2bcc227
     pub device: Device,
 }
 
@@ -100,12 +96,8 @@
 impl<'a, B: Backend> VarBuilderArgs<'a, B> {
     pub fn new_with_args(backend: B, dtype: DType, dev: &Device) -> Self {
         let data = TensorData {
-<<<<<<< HEAD
             backend: Arc::new(backend),
             dtype,
-=======
-            backend,
->>>>>>> a2bcc227
             device: dev.clone(),
         };
         Self {
@@ -508,15 +500,11 @@
         dtype: DType,
         device: Device,
     ) -> Self {
-<<<<<<< HEAD
         let data = TensorData {
             backend: Arc::new(backend),
             dtype,
             device,
         };
-=======
-        let data = TensorData { backend, device };
->>>>>>> a2bcc227
         Self {
             data: Arc::new(data),
             path: vec![],
@@ -620,15 +608,11 @@
         let path = self.path.clone();
         let backend = Rename::new(self, renamer);
         let backend: Box<dyn SimpleBackend + 'a> = Box::new(backend);
-<<<<<<< HEAD
         let data = TensorData {
             backend: Arc::new(backend),
             dtype,
             device,
         };
-=======
-        let data = TensorData { backend, device };
->>>>>>> a2bcc227
         Self {
             data: Arc::new(data),
             dtype,
