--- conflicted
+++ resolved
@@ -169,11 +169,7 @@
 }
 
 pub mod unary {
-<<<<<<< HEAD
-    ops!(ceil, cos, erf, exp, floor, gelu, gelu_erf, log, neg, relu, round, sin, sqr, sqrt, tanh);
-=======
-    ops!(cos, sin, exp, sqr, sqrt, neg, log, gelu, ceil, floor, round, erf, gelu_erf, tanh, recip);
->>>>>>> 4373534d
+    ops!(cos, sin, exp, sqr, sqrt, neg, log, gelu, ceil, floor, relu, round, erf, gelu_erf, tanh, recip);
 }
 pub mod binary {
     ops!(add, div, eq, ge, gt, le, lt, max, min, mul, ne, sub);
