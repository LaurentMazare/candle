--- conflicted
+++ resolved
@@ -295,7 +295,6 @@
 }
 
 #[allow(clippy::too_many_arguments)]
-<<<<<<< HEAD
 pub fn call_unary_contiguous(
     device: &Device,
     encoder: &ComputeCommandEncoderRef,
@@ -320,8 +319,6 @@
 }
 
 #[allow(clippy::too_many_arguments)]
-=======
->>>>>>> 287013ef
 pub fn call_copy2d(
     device: &Device,
     encoder: &ComputeCommandEncoderRef,
@@ -368,7 +365,7 @@
 #[allow(clippy::too_many_arguments)]
 pub fn call_unary_contiguous_tiled(
     device: &Device,
-    command_buffer: &CommandBufferRef,
+    encoder: &ComputeCommandEncoderRef,
     kernels: &Kernels,
     kernel_name: unary::contiguous_tiled::Kernel,
     length: usize,
@@ -376,7 +373,7 @@
     output: &Buffer,
 ) -> Result<(), MetalKernelError> {
     let pipeline = kernels.load_pipeline(device, Source::Unary, kernel_name.0)?;
-    let encoder = command_buffer.new_compute_command_encoder();
+
     let tile_size = 2;
     let tiles = length.div_ceil(tile_size);
 
@@ -388,32 +385,7 @@
     encoder.use_resource(input.buffer, metal::MTLResourceUsage::Read);
     encoder.use_resource(output, metal::MTLResourceUsage::Write);
     encoder.dispatch_thread_groups(thread_group_count, thread_group_size);
-    encoder.end_encoding();
-    Ok(())
-}
-
-#[allow(clippy::too_many_arguments)]
-pub fn call_unary_contiguous(
-    device: &Device,
-    command_buffer: &CommandBufferRef,
-    kernels: &Kernels,
-    kernel_name: unary::contiguous::Kernel,
-    length: usize,
-    input: BufferOffset,
-    output: &Buffer,
-) -> Result<(), MetalKernelError> {
-    let pipeline = kernels.load_pipeline(device, Source::Unary, kernel_name.0)?;
-    let encoder = command_buffer.new_compute_command_encoder();
-
-    encoder.set_compute_pipeline_state(&pipeline);
-
-    set_params!(encoder, (length, &input, output));
-
-    let (thread_group_count, thread_group_size) = linear_split(&pipeline, length);
-    encoder.use_resource(input.buffer, metal::MTLResourceUsage::Read);
-    encoder.use_resource(output, metal::MTLResourceUsage::Write);
-    encoder.dispatch_thread_groups(thread_group_count, thread_group_size);
-    encoder.end_encoding();
+
     Ok(())
 }
 
@@ -432,14 +404,8 @@
 
     let length: usize = shape.iter().product();
     let num_dims: usize = shape.len();
-<<<<<<< HEAD
-
-    encoder.set_compute_pipeline_state(&pipeline);
-=======
-    let encoder = command_buffer.new_compute_command_encoder();
+
     let (thread_group_count, thread_group_size) = linear_split(&pipeline, length);
->>>>>>> 287013ef
-
     encoder.set_compute_pipeline_state(&pipeline);
     set_params!(encoder, (length, num_dims, shape, strides, &input, &output));
     encoder.use_resource(input.buffer, metal::MTLResourceUsage::Read);
@@ -515,10 +481,6 @@
     encoder.use_resource(right_input.buffer, metal::MTLResourceUsage::Read);
     encoder.use_resource(output, metal::MTLResourceUsage::Write);
     encoder.dispatch_thread_groups(thread_group_count, thread_group_size);
-<<<<<<< HEAD
-=======
-    encoder.end_encoding();
->>>>>>> 287013ef
 
     Ok(())
 }
@@ -1909,18 +1871,10 @@
             r3
         )
     );
-<<<<<<< HEAD
-    encoder.set_threadgroup_memory_length(0, 8192);
-
-    encoder.use_resource(lhs, metal::MTLResourceUsage::Read);
-    encoder.use_resource(rhs, metal::MTLResourceUsage::Read);
-    encoder.use_resource(output, metal::MTLResourceUsage::Write);
-=======
     encoder.use_resource(lhs, metal::MTLResourceUsage::Read);
     encoder.use_resource(rhs, metal::MTLResourceUsage::Read);
     encoder.use_resource(dst, metal::MTLResourceUsage::Write);
 
->>>>>>> 287013ef
     encoder.dispatch_thread_groups(thread_groups_count, threads_per_threadgroup);
 
     Ok(())
@@ -2081,7 +2035,7 @@
 #[allow(clippy::too_many_arguments)]
 pub fn call_arg_sort(
     device: &Device,
-    command_buffer: &CommandBufferRef,
+    encoder: &ComputeCommandEncoderRef,
     kernels: &Kernels,
     name: &'static str,
     nrows: usize,
@@ -2091,7 +2045,7 @@
     dst: &Buffer,
 ) -> Result<(), MetalKernelError> {
     let pipeline = kernels.load_pipeline(device, Source::Sort, name)?;
-    let encoder = command_buffer.new_compute_command_encoder();
+
     encoder.set_compute_pipeline_state(&pipeline);
 
     set_params!(encoder, (&src, dst, ncols as i64, ncols_pad as i64));
@@ -2111,7 +2065,7 @@
     encoder.use_resource(dst, metal::MTLResourceUsage::Write);
     encoder.set_threadgroup_memory_length(0, (ncols_pad * 4).max(16) as u64);
     encoder.dispatch_thread_groups(thread_group_count, thread_group_size);
-    encoder.end_encoding();
+
     Ok(())
 }
 
