--- conflicted
+++ resolved
@@ -1,10 +1,6 @@
 [package]
 name = "candle-onnx"
-<<<<<<< HEAD
-version = "0.6.1"
-=======
 version = "0.7.2"
->>>>>>> a2bcc227
 edition = "2021"
 
 description = "ONNX support for Candle"
@@ -14,13 +10,8 @@
 license = "MIT OR Apache-2.0"
 
 [dependencies]
-<<<<<<< HEAD
-candle = { path = "../candle-core", package = "candle-core", version = "0.6.1" }
-candle-nn = { path = "../candle-nn", version = "0.6.1" }
-=======
 candle = { path = "../candle-core", package = "candle-core", version = "0.7.2" }
 candle-nn = { path = "../candle-nn", version = "0.7.2" }
->>>>>>> a2bcc227
 prost = "0.12.1"
 
 [build-dependencies]
